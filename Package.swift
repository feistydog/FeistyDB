--- conflicted
+++ resolved
@@ -35,15 +35,6 @@
 		.target(
 			name: "FeistyDB",
 			dependencies: ["CSQLite"]
-<<<<<<< HEAD
-			// If pre-update hook support is desired uncomment the following lines
-			, cSettings: [
-				.define("SQLITE_ENABLE_PREUPDATE_HOOK", to: "1"),
-			],
-			swiftSettings: [
-				.define("SQLITE_ENABLE_PREUPDATE_HOOK")
-			]
-=======
 //			, cSettings: [
 //				.define("SQLITE_ENABLE_PREUPDATE_HOOK", to: "1"),
 //				.define("SQLITE_ENABLE_SESSION", to: "1"),
@@ -52,7 +43,6 @@
 //				.define("SQLITE_ENABLE_PREUPDATE_HOOK"),
 //				.define("SQLITE_ENABLE_SESSION"),
 //			]
->>>>>>> f59431f4
 		),
         .target(
             name: "FeistyExtensions",
@@ -76,13 +66,8 @@
 				.define("SQLITE_OMIT_SHARED_CACHE", to: "1"),
 				.define("SQLITE_USE_ALLOCA", to: "1"),
 				.define("SQLITE_OMIT_DEPRECATED", to: "1"),
-<<<<<<< HEAD
-				// If pre-update hook support is desired uncomment the following line
-				.define("SQLITE_ENABLE_PREUPDATE_HOOK", to: "1"),
-=======
 //				.define("SQLITE_ENABLE_PREUPDATE_HOOK", to: "1"),
 //				.define("SQLITE_ENABLE_SESSION", to: "1"),
->>>>>>> f59431f4
 				.define("SQLITE_ENABLE_FTS5", to: "1"),
 				.define("SQLITE_ENABLE_RTREE", to: "1"),
 				.define("SQLITE_ENABLE_STAT4", to: "1"),
@@ -92,16 +77,12 @@
 		]),
 		.testTarget(
 			name: "FeistyDBTests",
-<<<<<<< HEAD
-			dependencies: ["FeistyDB", "FeistyExtensions", "Examples"]),
-=======
-			dependencies: ["FeistyDB"]
+			dependencies: ["FeistyDB", "FeistyExtensions", "Examples"]
 //			, swiftSettings: [
 //				.define("SQLITE_ENABLE_PREUPDATE_HOOK"),
 //				.define("SQLITE_ENABLE_SESSION"),
 //			]
 		),
->>>>>>> f59431f4
 		.testTarget(
 			name: "CSQLitePerformanceTests",
 			dependencies: ["CSQLite"]),
